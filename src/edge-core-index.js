// @flow

// Sub-module exports:
import * as error from './error.js'
import * as internal from './internal.js'

export { error }
export { internal }

// Ancillary exports:
export { makeBrowserIo } from './io/browser/browser-io.js'
export { makeFakeIos } from './io/fake/fake-io.js'
export { makeNodeIo } from './io/node/node-io.js'
export { makeReactNativeIo } from './io/react-native/react-native-io.js'
export { fakeUser } from './io/fake/fakeUser.js'
export {
  DustSpendError,
  errorNames,
  InsufficientFundsError,
  NetworkError,
  NoAmountSpecifiedError,
  ObsoleteApiError,
  OtpError,
  PasswordError,
  PendingFundsError,
  SameCurrencyError,
  UsernameError
} from './error.js'
export { makeEdgeContext, makeFakeContexts } from './makeContext.js'
export { destroyAllContexts } from './modules/root.js'

// io types -----------------------------------------------------------

export type DiskletFile = {
  delete(): Promise<mixed>,
  getData(): Promise<Uint8Array>,
  getText(): Promise<string>,
  setData(data: Array<number> | Uint8Array): Promise<mixed>,
  setText(text: string): Promise<mixed>
}

export type DiskletFolder = {
  delete(): Promise<mixed>,
  file(name: string): DiskletFile,
  folder(name: string): DiskletFolder,
  listFiles(): Promise<Array<string>>,
  listFolders(): Promise<Array<string>>
}

// Node.js randomBytes function:
export type EdgeRandomFunction = (bytes: number) => Uint8Array

// The only subset of `Console` that Edge core uses:
export type EdgeConsole = {
  error(...data: Array<any>): void,
  info(...data: Array<any>): void,
  warn(...data: Array<any>): void
}

// The scrypt function Edge expects:
export type EdgeScryptFunction = (
  data: Uint8Array,
  salt: Uint8Array,
  n: number,
  r: number,
  p: number,
  dklen: number
) => Promise<Uint8Array>

export type EdgeSecp256k1 = {
  publicKeyCreate: (
    privateKey: Uint8Array,
    compressed: boolean
  ) => Promise<string>,
  privateKeyTweakAdd: (
    privateKey: Uint8Array,
    tweak: Uint8Array
  ) => Promise<Uint8Array>,
  publicKeyTweakAdd: (
    publicKey: Uint8Array,
    tweak: Uint8Array,
    compressed: boolean
  ) => Promise<Uint8Array>
}

export type EdgePbkdf2 = {
  deriveAsync: (
    key: Uint8Array,
    salt: Uint8Array,
    iter: number,
    len: number,
    algo: string
  ) => Promise<Uint8Array>
}

export type EdgeEncryptedDisklet = {
  getData: (path: string, key: Uint8Array) => Promise<Uint8Array>,
  getText: (path: string, key: Uint8Array) => Promise<string>
}

/**
<<<<<<< HEAD
 * Access to platform-specific resources, with many optional fields.
 * The core will emulate/adapt whatever is missing.
 */
export type EdgeRawIo = {
  // Crypto:
  +random: EdgeRandomFunction, // Non-optional & security-critical
  +scrypt?: EdgeScryptFunction,
  +secp256k1?: EdgeSecp256k1,
  +pbkdf2?: EdgePbkdf2,

  // Local io:
  +console?: EdgeConsole,
  +folder?: DiskletFolder,
  +encryptedDisklet?: EdgeEncryptedDisklet,
  +localStorage?: Storage,

  // Networking:
  +fetch: typeof fetch,
  +Socket?: net$Socket,
  +TLSSocket?: tls$TLSSocket,
  +WebSocket?: WebSocket
}

/**
=======
>>>>>>> 0c42d42f
 * Access to platform-specific resources.
 * The core never talks to the outside world on its own,
 * but always goes through this object.
 */
export type EdgeIo = {
  // Crypto:
  +random: EdgeRandomFunction,
  +scrypt: EdgeScryptFunction,
  // TODO: Make these two non-optional, providing JS versions as needed:
  +secp256k1?: EdgeSecp256k1,
  +pbkdf2?: EdgePbkdf2,

  // Local io:
  +console: EdgeConsole,
  +folder: DiskletFolder,
  +makeRepoFolder?: (dataKey: Uint8Array) => DiskletFolder,

  // Networking:
  +fetch: typeof fetch,
  +Socket?: typeof net$Socket, // Still optional (no browser version)
  +TLSSocket?: typeof tls$TLSSocket, // Still optional (no browser version)
  +WebSocket: typeof WebSocket
}

// context types ------------------------------------------------------

/* eslint-disable no-use-before-define */
export type EdgeCorePluginFactory =
  | EdgeCurrencyPluginFactory
  | EdgeExchangePluginFactory

export type EdgeCorePluginOptions = {
  io: EdgeIo
}

export type EdgeContextCallbacks = {
  +onError?: (e: Error) => mixed,
  +onExchangeUpdate?: () => mixed
}

export type EdgeContextOptions = {
  apiKey?: string,
  appId?: string,
  authServer?: string,
  callbacks?: EdgeContextCallbacks,
  path?: string, // Only used on node.js
  plugins?: Array<EdgeCorePluginFactory>,
  shapeshiftKey?: string,

  // Used by the fake context:
  localFakeUser?: boolean,
  offline?: boolean
}

export type EdgeContext = {
  +appId: string,

  // Local user management:
  fixUsername(username: string): string,
  listUsernames(): Promise<Array<string>>,
  deleteLocalAccount(username: string): Promise<mixed>,

  // Account creation:
  usernameAvailable(username: string): Promise<boolean>,
  createAccount(
    username: string,
    password?: string,
    pin?: string,
    opts?: EdgeAccountOptions
  ): Promise<EdgeAccount>,

  // Edge login:
  requestEdgeLogin(opts: EdgeEdgeLoginOptions): Promise<EdgeEdgeLoginRequest>,

  // Fingerprint login:
  loginWithKey(
    username: string,
    loginKey: string,
    opts?: EdgeAccountOptions
  ): Promise<EdgeAccount>,

  // Password login:
  checkPasswordRules(password: string): EdgePasswordRules,
  loginWithPassword(
    username: string,
    pin: string,
    opts?: EdgeAccountOptions
  ): Promise<EdgeAccount>,

  // PIN login:
  pinLoginEnabled(username: string): Promise<boolean>,
  loginWithPIN(
    username: string,
    pin: string,
    opts?: EdgeAccountOptions
  ): Promise<EdgeAccount>,

  // Recovery2 login:
  getRecovery2Key(username: string): Promise<string>,
  loginWithRecovery2(
    recovery2Key: string,
    username: string,
    answers: Array<string>,
    opts?: EdgeAccountOptions
  ): Promise<EdgeAccount>,
  fetchRecovery2Questions(
    recovery2Key: string,
    username: string
  ): Promise<Array<string>>,
  listRecoveryQuestionChoices(): Promise<Array<string>>,

  // OTP stuff:
  requestOtpReset(username: string, otpResetToken: string): Promise<Date>,
  fetchLoginMessages(): Promise<EdgeLoginMessages>,

  // Shapeshift:
  getExchangeSwapRate(
    fromCurrencyCode: string,
    toCurrencyCode: string
  ): Promise<number>,
  getExchangeSwapInfo(
    fromCurrencyCode: string,
    toCurrencyCode: string
  ): Promise<EdgeExchangeSwapInfo>,
  getAvailableExchangeTokens(): Promise<Array<string>>
}

export type EdgeExchangeSwapInfo = {
  rate: number,
  nativeMin: string,
  nativeMax: string,
  minerFee: string
}

export type EdgePasswordRules = {
  secondsToCrack: number,
  tooShort: boolean,
  noNumber: boolean,
  noLowerCase: boolean,
  noUpperCase: boolean,
  passed: boolean
}

export type EdgeEdgeLoginRequest = {
  id: string,
  cancelRequest(): void
}

export type EdgeEdgeLoginOptions = EdgeAccountOptions & {
  displayImageUrl?: string,
  displayName?: string,
  onProcessLogin?: (username: string) => mixed,
  onLogin(e?: Error, account?: EdgeAccount): mixed
}

export type EdgeLoginMessages = {
  [username: string]: {
    otpResetPending: boolean,
    recovery2Corrupt: boolean
  }
}

// account types ------------------------------------------------------

export type EdgeWalletInfo = {
  id: string,
  type: string,
  keys: any
}

export type EdgeWalletInfoFull = {
  appIds: Array<string>,
  archived: boolean,
  deleted: boolean,
  id: string,
  keys: any,
  sortIndex: number,
  type: string
}

export type EdgeWalletState = {
  archived?: boolean,
  deleted?: boolean,
  sortIndex?: number
}

export type EdgeWalletStates = {
  [walletId: string]: EdgeWalletState
}

export type EdgeAccountCallbacks = {
  +onDataChanged?: () => mixed,
  +onKeyListChanged?: () => mixed,
  +onLoggedOut?: () => mixed,
  +onOtpDrift?: (drift: number) => mixed,
  +onRemoteOtpChange?: () => mixed,
  +onRemotePasswordChange?: () => mixed,

  // Currency wallet callbacks:
  +onAddressesChecked?: (walletId: string, progressRatio: number) => mixed,
  +onBalanceChanged?: (
    walletId: string,
    currencyCode: string,
    nativeBalance: string
  ) => mixed,
  +onBlockHeightChanged?: (walletId: string, blockHeight: number) => mixed,
  +onNewTransactions?: (
    walletId: string,
    abcTransactions: Array<EdgeTransaction>
  ) => mixed,
  +onTransactionsChanged?: (
    walletId: string,
    abcTransactions: Array<EdgeTransaction>
  ) => mixed,
  +onWalletDataChanged?: (walletId: string) => mixed,
  +onWalletNameChanged?: (walletId: string, name: string | null) => mixed
}

export type EdgeAccountOptions = {
  otp?: string,
  callbacks?: EdgeAccountCallbacks
}

export type EdgeCreateCurrencyWalletOptions = {
  fiatCurrencyCode?: string,
  name?: string,

  // Used to tell the currency plugin what keys to create:
  keyOptions?: EdgeCreatePrivateKeyOptions,

  // Used to copy wallet keys between accounts:
  keys?: {}
}

export type EdgeCurrencyTools = {
  +currencyInfo: EdgeCurrencyInfo,
  +pluginSettings: Object,

  changePluginSettings(settings: Object): Promise<mixed>
}

export type EdgeCurrencyToolsMap = {
  [pluginName: string]: EdgeCurrencyTools
}

export type EdgePluginData = {
  deleteItem(pluginId: string, itemId: string): Promise<mixed>,
  deletePlugin(pluginId: string): Promise<mixed>,

  listItemIds(pluginId: string): Promise<Array<string>>,
  listPluginIds(): Promise<Array<string>>,

  getItem(pluginId: string, itemId: string): Promise<string>,
  setItem(pluginId: string, itemId: string, value: string): Promise<mixed>
}

export type EdgeAccount = {
  // Basic login information:
  +appId: string,
  +loggedIn: boolean,
  +loginKey: string,
  +recoveryKey: string | void, // For email backup
  +username: string,

  // Special-purpose API's:
  +currencyTools: EdgeCurrencyToolsMap,
  +exchangeCache: any,
  +pluginData: EdgePluginData,

  // What login method was used?
  +edgeLogin: boolean,
  +keyLogin: boolean,
  +newAccount: boolean,
  +passwordLogin: boolean,
  +pinLogin: boolean,
  +recoveryLogin: boolean,

  // Change or create credentials:
  changePassword(password: string): Promise<mixed>,
  changePin(opts: {
    pin?: string, // We keep the existing PIN if unspecified
    enableLogin?: boolean // We default to true if unspecified
  }): Promise<string>,
  changeRecovery(
    questions: Array<string>,
    answers: Array<string>
  ): Promise<string>,

  // Verify existing credentials:
  checkPassword(password: string): Promise<boolean>,
  checkPin(pin: string): Promise<boolean>,

  // Remove credentials:
  deletePassword(): Promise<mixed>,
  deletePin(): Promise<mixed>,
  deleteRecovery(): Promise<mixed>,

  // OTP:
  +otpKey: string | void, // OTP is enabled if this exists
  +otpResetDate: string | void, // A reset is requested if this exists
  cancelOtpReset(): Promise<mixed>,
  disableOtp(): Promise<mixed>,
  enableOtp(timeout?: number): Promise<mixed>,

  // Edge login approval:
  fetchLobby(lobbyId: string): Promise<EdgeLobby>,

  // Login management:
  logout(): Promise<mixed>,

  // Master wallet list:
  +allKeys: Array<EdgeWalletInfoFull>,
  changeWalletStates(walletStates: EdgeWalletStates): Promise<mixed>,
  createWallet(type: string, keys: any): Promise<string>,
  getFirstWalletInfo(type: string): ?EdgeWalletInfo,
  getWalletInfo(id: string): ?EdgeWalletInfo,
  listWalletIds(): Array<string>,
  listSplittableWalletTypes(walletId: string): Promise<Array<string>>,
  splitWalletInfo(walletId: string, newWalletType: string): Promise<string>,

  // Currency wallets:
  +activeWalletIds: Array<string>,
  +archivedWalletIds: Array<string>,
  +currencyWallets: { [walletId: string]: EdgeCurrencyWallet },
  createCurrencyWallet(
    type: string,
    opts?: EdgeCreateCurrencyWalletOptions
  ): Promise<EdgeCurrencyWallet>
}

// edge login types ---------------------------------------------------

export type EdgeLobby = {
  +loginRequest: EdgeLoginRequest | void
  // walletRequest: EdgeWalletRequest | void
}

export type EdgeLoginRequest = {
  +appId: string,
  approve(): Promise<mixed>,

  +displayName: string,
  +displayImageUrl: string | void
}

// currency wallet types ----------------------------------------------

export type EdgeTokenInfo = {
  currencyCode: string,
  currencyName: string,
  contractAddress: string,
  multiplier: string
}

export type EdgeBalances = { [currencyCode: string]: string }

export type EdgeGetTransactionsOptions = {
  currencyCode?: string,
  startIndex?: number,
  startEntries?: 100,
  startDate?: number,
  endDate?: number,
  searchString?: string,
  returnIndex?: number,
  returnEntries?: number,
  denomination?: string
}

export type EdgeCurrencyCodeOptions = {
  currencyCode?: string
}

export type EdgeTxidMap = { [txid: string]: number }

export type EdgeUnusedOptions = {}

export type EdgeCurrencyWallet = {
  // EdgeWalletInfo members:
  +id: string,
  +keys: any,
  +type: string,
  +displayPrivateSeed: string | null,
  +displayPublicSeed: string | null,

  // Data store:
  +folder: DiskletFolder,
  +localFolder: DiskletFolder,
  sync(): Promise<mixed>,

  // Wallet name:
  +name: string | null,
  renameWallet(name: string): Promise<mixed>,

  // Fiat currency option:
  +fiatCurrencyCode: string,
  setFiatCurrencyCode(fiatCurrencyCode: string): Promise<mixed>,

  // Currency info:
  +currencyInfo: EdgeCurrencyInfo,

  // Chain state:
  +balances: EdgeBalances,
  +blockHeight: number,

  // Running state:
  startEngine(): Promise<mixed>,
  stopEngine(): Promise<mixed>,

  // Token management:
  enableTokens(tokens: Array<string>): Promise<mixed>,
  disableTokens(tokens: Array<string>): Promise<mixed>,
  getEnabledTokens(): Promise<Array<string>>,
  addCustomToken(token: EdgeTokenInfo): Promise<mixed>,

  // Transactions:
  getNumTransactions(opts?: EdgeCurrencyCodeOptions): Promise<number>,
  getTransactions(
    options?: EdgeGetTransactionsOptions
  ): Promise<Array<EdgeTransaction>>,
  getReceiveAddress(
    opts?: EdgeCurrencyCodeOptions
  ): Promise<EdgeReceiveAddress>,
  saveReceiveAddress(receiveAddress: EdgeReceiveAddress): Promise<mixed>,
  lockReceiveAddress(receiveAddress: EdgeReceiveAddress): Promise<mixed>,
  makeSpend(spendInfo: EdgeSpendInfo): Promise<EdgeTransaction>,
  signTx(tx: EdgeTransaction): Promise<EdgeTransaction>,
  broadcastTx(tx: EdgeTransaction): Promise<EdgeTransaction>,
  saveTx(tx: EdgeTransaction): Promise<mixed>,
  sweepPrivateKeys(edgeSpendInfo: EdgeSpendInfo): Promise<EdgeTransaction>,
  saveTxMetadata(
    txid: string,
    currencyCode: string,
    metadata: EdgeMetadata
  ): Promise<mixed>,
  getMaxSpendable(spendInfo: EdgeSpendInfo): Promise<string>,
  getQuote(spendInfo: EdgeSpendInfo): Promise<EdgeCoinExchangeQuote>,
  getPaymentProtocolInfo(
    paymentProtocolUrl: string
  ): Promise<EdgePaymentProtocolInfo>,

  // Wallet management:
  resyncBlockchain(): Promise<mixed>,
  dumpData(): Promise<EdgeDataDump>,
  getDisplayPrivateSeed(): string | null,
  getDisplayPublicSeed(): string | null,

  // Data exports:
  exportTransactionsToQBO(opts: EdgeGetTransactionsOptions): Promise<string>,
  exportTransactionsToCSV(opts: EdgeGetTransactionsOptions): Promise<string>,

  // URI handling:
  parseUri(uri: string): Promise<EdgeParsedUri>,
  encodeUri(obj: EdgeEncodeUri): Promise<string>,

  // Deprecated API's:
  getBalance(opts?: EdgeCurrencyCodeOptions): string,
  getBlockHeight(): number
}

export type EdgeMetadata = {
  name?: string,
  category?: string,
  notes?: string,
  amountFiat?: number,
  bizId?: number,
  miscJson?: string
}

export type EdgeSpendTarget = {
  currencyCode?: string,
  destWallet?: EdgeCurrencyWallet,
  publicAddress?: string,
  nativeAmount?: string,
  destMetadata?: EdgeMetadata,
  otherParams?: Object
}

export type EdgeSpendInfo = {
  currencyCode?: string,
  noUnconfirmed?: boolean,
  privateKeys?: Array<string>,
  spendTargets: Array<EdgeSpendTarget>,
  nativeAmount?: string,
  quoteFor?: string,
  networkFeeOption?: string,
  customNetworkFee?: any,
  metadata?: EdgeMetadata,
  otherParams?: Object
}

export type EdgePaymentProtocolInfo = {
  domain: string,
  memo: string,
  merchant: string,
  nativeAmount: string,
  spendTargets: Array<EdgeSpendTarget>
}

export type EdgeTransaction = {
  txid: string,
  date: number,
  currencyCode: string,
  blockHeight: number,
  nativeAmount: string,
  networkFee: string,
  ourReceiveAddresses: Array<string>,
  signedTx: string,
  parentNetworkFee?: string,
  metadata?: EdgeMetadata,
  otherParams: any,
  wallet?: EdgeCurrencyWallet
}

export type EdgeDenomination = {
  name: string,
  multiplier: string,
  symbol?: string
}

export type EdgeMetaToken = {
  currencyCode: string,
  currencyName: string,
  denominations: Array<EdgeDenomination>,
  contractAddress?: string,
  symbolImage?: string
}

export type EdgeCurrencyInfo = {
  // Basic currency information:
  currencyCode: string,
  currencyName: string,
  pluginName: string,
  denominations: Array<EdgeDenomination>,
  walletTypes: Array<string>,
  requiredConfirmations?: number,

  // Configuration options:
  defaultSettings: any,
  metaTokens: Array<EdgeMetaToken>,

  // Explorers:
  addressExplorer: string,
  blockExplorer?: string,
  transactionExplorer: string,

  // Images:
  symbolImage?: string,
  symbolImageDarkMono?: string
}

export type EdgeParsedUri = {
  token?: EdgeTokenInfo,
  privateKeys?: Array<string>,
  publicAddress?: string,
  legacyAddress?: string,
  segwitAddress?: string,
  nativeAmount?: string,
  currencyCode?: string,
  metadata?: EdgeMetadata,
  bitIDURI?: string,
  bitIDDomain?: string,
  bitIDCallbackUri?: string,
  paymentProtocolUrl?: string,
  returnUri?: string,
  uniqueIdentifier?: string, // Ripple payment id
  bitidPaymentAddress?: string, // Experimental
  bitidKycProvider?: string, // Experimental
  bitidKycRequest?: string // Experimental
}

export type EdgeEncodeUri = {
  publicAddress: string,
  segwitAddress?: string,
  legacyAddress?: string,
  nativeAmount?: string,
  label?: string,
  message?: string
}

export type EdgeFreshAddress = {
  publicAddress: string,
  segwitAddress?: string,
  legacyAddress?: string
}

export type EdgeDataDump = {
  walletId: string,
  walletType: string,
  pluginType: string,
  data: {
    [dataCache: string]: any
  }
}

export type EdgeReceiveAddress = EdgeFreshAddress & {
  metadata: EdgeMetadata,
  nativeAmount: string
}

export type EdgeCoinExchangeQuote = {
  depositAmountNative: string,
  withdrawalAmountNative: string,
  expiration: number, // this is in milliseconds since 1970/ it is a date.
  quotedRate: string,
  maxLimit: number,
  orderId: string,
  edgeTransacton: EdgeTransaction
}

// currency plugin types ----------------------------------------------

export type EdgeCurrencyEngineCallbacks = {
  +onBlockHeightChanged: (blockHeight: number) => void,
  +onTransactionsChanged: (abcTransactions: Array<EdgeTransaction>) => void,
  +onBalanceChanged: (currencyCode: string, nativeBalance: string) => void,
  +onAddressesChecked: (progressRatio: number) => void,
  +onTxidsChanged: (txids: EdgeTxidMap) => void
}

export type EdgeCurrencyEngineOptions = {
  callbacks: EdgeCurrencyEngineCallbacks,
  walletLocalFolder: DiskletFolder,
  walletLocalEncryptedFolder: DiskletFolder,
  optionalSettings?: any
}

export type EdgeCurrencyEngine = {
  startEngine(): Promise<mixed>,
  killEngine(): Promise<mixed>,
  getBlockHeight(): number,
  enableTokens(tokens: Array<string>): Promise<mixed>,
  disableTokens(tokens: Array<string>): Promise<mixed>,
  getEnabledTokens(): Promise<Array<string>>,
  addCustomToken(token: EdgeTokenInfo): Promise<mixed>,
  getTokenStatus(token: string): boolean,
  getBalance(options: EdgeCurrencyCodeOptions): string,
  getNumTransactions(options: EdgeCurrencyCodeOptions): number,
  getTransactions(
    options: EdgeGetTransactionsOptions
  ): Promise<Array<EdgeTransaction>>,
  getFreshAddress(options: EdgeCurrencyCodeOptions): EdgeFreshAddress,
  addGapLimitAddresses(
    addresses: Array<string>,
    options: EdgeUnusedOptions
  ): void,
  isAddressUsed(address: string, options: EdgeUnusedOptions): boolean,
  makeSpend(abcSpendInfo: EdgeSpendInfo): Promise<EdgeTransaction>,
  +sweepPrivateKeys?: (abcSpendInfo: EdgeSpendInfo) => Promise<EdgeTransaction>,
  signTx(abcTransaction: EdgeTransaction): Promise<EdgeTransaction>,
  broadcastTx(abcTransaction: EdgeTransaction): Promise<EdgeTransaction>,
  saveTx(abcTransaction: EdgeTransaction): Promise<mixed>,
  resyncBlockchain(): Promise<mixed>,
  dumpData(): EdgeDataDump,
  +getPaymentProtocolInfo?: (
    paymentProtocolUrl: string
  ) => Promise<EdgePaymentProtocolInfo>,
  getDisplayPrivateSeed(): string | null,
  getDisplayPublicSeed(): string | null,
  getTxids?: () => EdgeTxidMap
}

export type EdgeBitcoinPrivateKeyOptions = {
  format?: string,
  coinType?: number,
  account?: number
}

export type EdgeCreatePrivateKeyOptions = {} | EdgeBitcoinPrivateKeyOptions

export type EdgeCurrencyPlugin = {
  +pluginName: string,
  +currencyInfo: EdgeCurrencyInfo,
  createPrivateKey(
    walletType: string,
    opts?: EdgeCreatePrivateKeyOptions
  ): Object,
  derivePublicKey(walletInfo: EdgeWalletInfo): Object,
  makeEngine(
    walletInfo: EdgeWalletInfo,
    options: EdgeCurrencyEngineOptions
  ): Promise<EdgeCurrencyEngine>,
  parseUri(uri: string): EdgeParsedUri,
  encodeUri(obj: EdgeEncodeUri): string,
  +getSplittableTypes?: (walletInfo: EdgeWalletInfo) => Array<string>,
  +changeSettings?: (settings: Object) => Promise<mixed>
}

export type EdgeCurrencyPluginFactory = {
  +pluginType: 'currency',
  +pluginName: string,
  makePlugin(opts: EdgeCorePluginOptions): Promise<EdgeCurrencyPlugin>
}

// exchange plugin types ----------------------------------------------

export type EdgeExchangePairHint = {
  fromCurrency: string,
  toCurrency: string
}

export type EdgeExchangePair = {
  fromCurrency: string,
  toCurrency: string,
  rate: number
}

export type EdgeExchangePlugin = {
  +exchangeInfo: { exchangeName: string },

  fetchExchangeRates(
    pairHints: Array<EdgeExchangePairHint>
  ): Promise<Array<EdgeExchangePair>>
}

export type EdgeExchangePluginFactory = {
  +pluginType: 'exchange',
  makePlugin(opts: EdgeCorePluginOptions): Promise<EdgeExchangePlugin>
}

// legacy names -------------------------------------------------------

export type {
  EdgeConsole as AbcConsole,
  EdgeScryptFunction as AbcScryptFunction,
  EdgeSecp256k1 as AbcSecp256k1,
  EdgePbkdf2 as AbcPbkdf2,
  EdgeIo as AbcIo,
  EdgeCorePluginFactory as AbcCorePluginFactory,
  EdgeCorePluginOptions as AbcCorePluginOptions,
  EdgeContextCallbacks as AbcContextCallbacks,
  EdgeContextOptions as AbcContextOptions,
  EdgeContext as AbcContext,
  EdgeExchangeSwapInfo as AbcExchangeSwapInfo,
  EdgePasswordRules as AbcPasswordRules,
  EdgeEdgeLoginRequest as AbcEdgeLoginRequest,
  EdgeEdgeLoginOptions as AbcEdgeLoginOptions,
  EdgeLoginMessages as AbcLoginMessages,
  EdgeWalletInfo as AbcWalletInfo,
  EdgeWalletInfoFull as AbcWalletInfoFull,
  EdgeWalletState as AbcWalletState,
  EdgeWalletStates as AbcWalletStates,
  EdgeAccountCallbacks as AbcAccountCallbacks,
  EdgeAccountOptions as AbcAccountOptions,
  EdgeCreateCurrencyWalletOptions as AbcCreateCurrencyWalletOptions,
  EdgeAccount as AbcAccount,
  EdgeLobby as AbcLobby,
  EdgeLoginRequest as AbcLoginRequest,
  EdgeCurrencyWallet as AbcCurrencyWallet,
  EdgeMetadata as AbcMetadata,
  EdgeSpendTarget as AbcSpendTarget,
  EdgeSpendInfo as AbcSpendInfo,
  EdgeTransaction as AbcTransaction,
  EdgeDenomination as AbcDenomination,
  EdgeMetaToken as AbcMetaToken,
  EdgeCurrencyInfo as AbcCurrencyInfo,
  EdgeParsedUri as AbcParsedUri,
  EdgeEncodeUri as AbcEncodeUri,
  EdgeFreshAddress as AbcFreshAddress,
  EdgeDataDump as AbcDataDump,
  EdgeReceiveAddress as AbcReceiveAddress,
  EdgeCurrencyEngineCallbacks as AbcCurrencyEngineCallbacks,
  EdgeCurrencyEngineOptions as AbcCurrencyEngineOptions,
  EdgeCurrencyEngine as AbcCurrencyEngine,
  EdgeCurrencyPlugin as AbcCurrencyPlugin,
  EdgeCurrencyPluginFactory as AbcCurrencyPluginFactory,
  EdgeExchangePairHint as AbcExchangePairHint,
  EdgeExchangePair as AbcExchangePair,
  EdgeExchangePlugin as AbcExchangePlugin,
  EdgeExchangePluginFactory as AbcExchangePluginFactory,
  // Wrong names:
  EdgeCorePluginFactory as AbcCorePlugin,
  EdgeContextOptions as AbcMakeContextOpts,
  EdgeCurrencyEngineOptions as AbcMakeEngineOptions,
  EdgeCurrencyEngineCallbacks as AbcCurrencyPluginCallbacks
}<|MERGE_RESOLUTION|>--- conflicted
+++ resolved
@@ -35,6 +35,7 @@
   delete(): Promise<mixed>,
   getData(): Promise<Uint8Array>,
   getText(): Promise<string>,
+  getPath(): string,
   setData(data: Array<number> | Uint8Array): Promise<mixed>,
   setText(text: string): Promise<mixed>
 }
@@ -94,38 +95,21 @@
 }
 
 export type EdgeEncryptedDisklet = {
-  getData: (path: string, key: Uint8Array) => Promise<Uint8Array>,
-  getText: (path: string, key: Uint8Array) => Promise<string>
+  getData: (
+    path: string,
+    fallback: string | null,
+    whiteout: string | null,
+    key: Uint8Array
+  ) => Promise<Uint8Array>,
+  getText: (
+    path: string,
+    fallback: string | null,
+    whiteout: string | null,
+    key: Uint8Array
+  ) => Promise<string>
 }
 
 /**
-<<<<<<< HEAD
- * Access to platform-specific resources, with many optional fields.
- * The core will emulate/adapt whatever is missing.
- */
-export type EdgeRawIo = {
-  // Crypto:
-  +random: EdgeRandomFunction, // Non-optional & security-critical
-  +scrypt?: EdgeScryptFunction,
-  +secp256k1?: EdgeSecp256k1,
-  +pbkdf2?: EdgePbkdf2,
-
-  // Local io:
-  +console?: EdgeConsole,
-  +folder?: DiskletFolder,
-  +encryptedDisklet?: EdgeEncryptedDisklet,
-  +localStorage?: Storage,
-
-  // Networking:
-  +fetch: typeof fetch,
-  +Socket?: net$Socket,
-  +TLSSocket?: tls$TLSSocket,
-  +WebSocket?: WebSocket
-}
-
-/**
-=======
->>>>>>> 0c42d42f
  * Access to platform-specific resources.
  * The core never talks to the outside world on its own,
  * but always goes through this object.
@@ -137,6 +121,7 @@
   // TODO: Make these two non-optional, providing JS versions as needed:
   +secp256k1?: EdgeSecp256k1,
   +pbkdf2?: EdgePbkdf2,
+  +encryptedDisklet?: EdgeEncryptedDisklet,
 
   // Local io:
   +console: EdgeConsole,
